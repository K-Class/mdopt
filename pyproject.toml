--- conflicted
+++ resolved
@@ -11,26 +11,13 @@
 
 [tool.poetry.dependencies]
 python = ">=3.8,<3.10"
-<<<<<<< HEAD
-=======
 scipy = "^1.9.2"
->>>>>>> d62cb8d7
 numpy = "^1.20.1"
-scipy = "^1.6.1"
 opt-einsum = "^3.3.0"
-<<<<<<< HEAD
-matplotlib = "^3.6.0"
-tqdm = "^4.62.3"
-more-itertools = "^8.12.0"
-threadpoolctl = {version="^3.1.0", optional = true}
-qecstruct = {version="^0.2.2", optional = true}
-Sphinx = "^5.1.1"
-=======
 more-itertools = "^8.12.0"
 matplotlib = "^3.6.1"
 threadpoolctl = {version="^3.1.0", optional = true}
 Sphinx = "^5.2.3"
->>>>>>> d62cb8d7
 sphinx-rtd-theme = "^1.0.0"
 
 [tool.poetry.group.dev]
